"""Functions file."""
import logging
import logging.config
import os
import re
import time
import traceback
from typing import Dict, List, Union

import dotenv
import requests
# Polling Selenium setup
from bs4 import BeautifulSoup
from selenium import webdriver
from selenium.common.exceptions import (NoSuchAttributeException,
                                        NoSuchElementException,
                                        TimeoutException)
from selenium.webdriver.chrome.service import Service
from selenium.webdriver.common.by import By
from selenium.webdriver.support import expected_conditions as EC
from selenium.webdriver.support.ui import WebDriverWait
# Used when polling.
from webdriver_manager.chrome import ChromeDriverManager

from utils.uuid import generate_6_digits_uuid

# Logging setup
logging.config.fileConfig(
    fname="log.ini",
    disable_existing_loggers=False,
)
logger = logging.getLogger(__name__)
file_logger = logging.getLogger("fileLogger")


# Constants
dotenv.load_dotenv()
URL = os.getenv("URL")
USERNAME = os.getenv("USER_NAME")
PASSWORD = os.getenv("PASSWORD")


class Functions:
    """Functions class."""

    def __init__(self, path):
        """Initializes a headless chrome browser and logs in to a website.

        Args:
          path: the path to the directory where the pdf's will be downloaded
        """
        self.logged_in = False
        self.path = path
        s = Service(ChromeDriverManager().install())
        options = webdriver.ChromeOptions()
        # Open externally not with chrome's pdf viewer
        self.PROFILE = {
            "plugins.plugins_list": [{"enabled": False, "name": "Chrome PDF Viewer"}],
            "download.default_directory": path,
            "download.extensions_to_open": "",
        }
        options.add_experimental_option("prefs", self.PROFILE)
        #options.headless = True
        self.driver = webdriver.Chrome(service=s, options=options)

        # Log in
        try:
            self.driver.get(URL)
            username_field = self.driver.find_element(By.NAME, "memberID")
            password_field = self.driver.find_element(By.NAME, "memberPassWord")
            login_button = self.driver.find_element(By.NAME, "logMeIn")
            username_field.send_keys(USERNAME)
            password_field.send_keys(PASSWORD)
            login_button.click()
            logger.info("Logged in successfully, waiting for user input...")
            self.logged_in = True
        except (NoSuchElementException, NoSuchAttributeException):
            logger.critical("Failed to log in.", exc_info=True)
        except Exception:
            logger.exception("Error occurred while logging in.")

    def get_past_question_path(self, chat_id: str, path: str) -> Union[str, None]:
        """It takes a path as an argument, checks if there are any pdf files in the path, and if there are, it returns the most recent file in the path, if they aren't it returns None.

        Args:
          path (str): The path to the directory where the file is located.

        Returns:
          The path of the latest file in the directory.
        """
        logger.info("Checking path for latest file.")
        file_path = os.listdir(path)

        user_file_path = [
            os.path.join(path, basename)
            for basename in file_path
            if basename.endswith(".pdf")
        ]
        if len(user_file_path) == 0:
            return None

        new_file_path = max(user_file_path, key=os.path.getctime)
        file_logger.info(
            f"Downloaded file from path {new_file_path} has been uploaded to user."
        )
<<<<<<< HEAD
        new_file_path = self.rename_past_question_file(chat_id, path, new_file_path)
        file_logger.info("")
        return new_file_path

    def rename_past_question_file(
        self, chat_id: str, pasco_directory: str, file_path: str
    ):
=======
        file_logger.info("")
        return new_file_path

        # if self.is_new_file(new_file_path):
        #     logger.info("it is a new file")
        #     file_logger.info(
        #         f"Downloaded file from path {new_file_path} has been uploaded to user."
        #     )
        #     file_logger.info("")
        #     new_file_path = self.rename_past_question_file(path, new_file_path)
        #     return new_file_path
        # logger.info("It is not a new file.")
        # return None

    def rename_past_question_file(self, pasco_directory, file_path):
>>>>>>> 62a69741
        """It takes a file path and renames the file to the first 20 characters of the file name.

        Args:
          pasco_directory: The directory where the past questions are stored.
          file_path: The path to the file that you want to rename.

        Returns:
          The new path of the file.
        """
<<<<<<< HEAD
        # file_name = os.path.basename(file_path)
        new_path = f"{pasco_directory}\\{chat_id}_{generate_6_digits_uuid}.pdf"
=======
        file_name = os.path.basename(file_path)
        new_path = f"{pasco_directory} + \\ + {file_name[:20]}.pdf"
>>>>>>> 62a69741
        os.rename(file_path, new_path)

        return new_path

    def is_new_file(self, path) -> bool:
        """If the current time minus the file creation time is greater than 10 seconds, then return False, otherwise return True.

        Args:
          path: The path to the file you want to check.

        Returns:
          A boolean value based on the match.
        """
        current_time = time.time()
        file_created_time = os.path.getctime(path)

        if (current_time - file_created_time) > 10:
            return False
        return True

    def search_for_past_question(self, cleaned_pasco_name: str) -> int:
        """It searches for a past question on the website, and returns 0 if it was successful, and 1 if it wasn't.

        Args:
          cleaned_pasco_name (str): The name of the file you're searching for.

        Returns:
          The return value is the status code of the function.
        """
        logger.info(
            f"Searching for {cleaned_pasco_name}: The current_url is {self.driver.current_url}"
        )
        file_logger.info(f"User has requested for {cleaned_pasco_name} past question.")
        try:
            search_field = self.driver.find_element(By.NAME, "keywords")
            search_button = self.driver.find_element(By.NAME, "search")
            # Double Quotes give accurate queries
            search_field.send_keys(f'"{cleaned_pasco_name}"')
            search_button.click()
            logger.info(
                f"After searching for {cleaned_pasco_name}: The current_url is {self.driver.current_url}"
            )
            return 0
        except (NoSuchElementException, NoSuchAttributeException):
            logger.exception("Search field and search button not found.")
            return 1
        except Exception:
            logger.exception(f"Failed to search for {cleaned_pasco_name}")
            return 1

    def get_list_of_past_question(self) -> List[str]:
        """
        It retrieves the names, year and semester of past questions displayed then adds them to a list.

        Returns:
          A list of strings.
        """
        filtered_past_question_list: List[str] = []
        logger.info(f"Retrieving list of past question from {self.driver.current_url}")

        try:
            past_question_page = requests.get(self.driver.current_url)
            past_question_content = BeautifulSoup(past_question_page.content, "lxml")
            past_question_list = past_question_content.find_all(
                "div", class_="item biblioRecord"
            )
            logger.info("Got list of past questions successfully.")
        except (NoSuchElementException, NoSuchAttributeException):
            logger.exception("Past question content field not found.")
            return filtered_past_question_list
        except Exception:
            logger.exception("Failed to retrieve past questions.")
            return filtered_past_question_list
        else:
            if past_question_list:
                for past_question in past_question_list:
                    past_question_title = past_question.find("a", class_="titleField")
                    past_question_year = past_question.find(
                        "div", class_="customField isbnField"
                    )
                    past_question_semester = past_question.find(
                        "div", class_="customField collationField"
                    )
                    filtered_past_question_list.append(
                        past_question_title.get_text()
                        + "\n"
                        + past_question_year.get_text()
                        + "\n"
                        + past_question_semester.get_text()
                    )
            logger.info(
                "Appended key aspects of past questions to filtered list successfully."
            )
            return filtered_past_question_list

    def past_question_list_to_string(self, list_of_values: List[str]) -> str:
        """It takes a list of strings, and returns a string with each item in the list on a new line, with a number in front of it.

        Args:
          list_of_values (List[str]): List[str]

        Returns:
          A string
        """
        updated_list = []
        for value in range(len(list_of_values)):
            updated_list.append(
                f"{value+1}. " + re.sub("\n", ", ", list_of_values[value])
            )
            updated_list.append("")

        modified_text = "\n".join(value for value in updated_list)

        return modified_text

    def get_links_of_past_question(self) -> Dict[int, str]:
        """
        It gets the links of past questions from the current page.

        Returns:
          A dictionary of past question links.
        """
        past_question_links: Dict[int, str] = {}
        logger.info(f"Retrieving links of past question from {self.driver.current_url}")

        try:
            past_question_page = requests.get(self.driver.current_url)
            past_question_content = BeautifulSoup(past_question_page.content, "lxml")
            past_question_list = past_question_content.find_all(
                "a", class_="titleField"
            )
            logger.info("Retrieved past question links successfully.")
        except (NoSuchElementException, NoSuchAttributeException):
            logger.exception("Past question link field not found.")
            return past_question_links
        except Exception:
            logger.exception(
                f"Failed to extract links of past questions. {traceback.format_exc()}"
            )
            return past_question_links
        else:
            for past_question_index in range(1, len(past_question_list) + 1):
                past_question_links[past_question_index] = (
                    "https://balme.ug.edu.gh"
                    + past_question_list[past_question_index - 1]["href"]
                )
            logger.info("Extracted past question links successfully.")

            return past_question_links

    def get_past_question(
        self, past_question_links: Dict[int, str], choice: int
    ) -> str:
        """It takes in a dictionary of past question links and a choice from the user, then it moves to the url of the users choice and downloads the past question.

        Args:
          past_question_links (Dict[int, Any]): This is a dictionary of the past questions links.
          choice (int): The choice of the user.

        Returns:
          The path to the past_question_file
        """
        if int(choice) == -1:
            for past_question_link in past_question_links.values():
                self.driver.get(past_question_link)
                logger.info(f"Moved to {past_question_link} successfully.")
                self.download_past_question(past_question_link)
                yield self.get_past_question_path(self.path)
        else:
            for index, past_question_link in past_question_links.items():
                if int(choice) == index:
                    self.driver.get(
                        past_question_link
                    )  # Move to the url of users choice.
                    logger.info(f"Moved to {past_question_link} successfully.")

                    self.download_past_question(past_question_link)
                    yield self.get_past_question_path(self.path)
                    break

    def download_past_question(self, past_question_link) -> None:
        """Clicks on a button that opens a frame, then clicks on a button in the frame to download a file."""
        logger.info(f"Downloading past question from {self.driver.current_url}")
        try:
            file = self.driver.find_element(By.CLASS_NAME, "openPopUp")
            self.driver.execute_script(
                "arguments[0].click();", file
            )  # screen displayed is a frame, so adapts to a frame.
            wait = WebDriverWait(self.driver, 10)
            wait.until(
                EC.frame_to_be_available_and_switch_to_it((By.CLASS_NAME, "cboxIframe"))
            )
            wait.until(EC.element_to_be_clickable((By.ID, "download"))).click()

            logger.info("Downloading file...")
            file_logger.info(f"{past_question_link} has been downloaded.")
            self.driver.back()
            time.sleep(2)
        except (NoSuchElementException, NoSuchAttributeException):
            logger.exception("Failed to find download button.")
            raise
        except TimeoutException:
            logger.exception("Timeout waiting for frame to load.")
            raise
        except Exception:
            logger.exception("Error occurred while downloading file.")
            raise


if __name__ == "__main__":
    function_class = Functions(str(os.getcwd()))
    name = input("Please enter the course name : ")
    function_class.search_for_past_question(name)
    questions = function_class.get_list_of_past_question()
    pasco_links = function_class.get_links_of_past_question()
    user_choice = int(input("The number of the past question you want to download: "))
    function_class.get_past_question(pasco_links, user_choice)<|MERGE_RESOLUTION|>--- conflicted
+++ resolved
@@ -9,16 +9,20 @@
 
 import dotenv
 import requests
+
 # Polling Selenium setup
 from bs4 import BeautifulSoup
 from selenium import webdriver
-from selenium.common.exceptions import (NoSuchAttributeException,
-                                        NoSuchElementException,
-                                        TimeoutException)
+from selenium.common.exceptions import (
+    NoSuchAttributeException,
+    NoSuchElementException,
+    TimeoutException,
+)
 from selenium.webdriver.chrome.service import Service
 from selenium.webdriver.common.by import By
 from selenium.webdriver.support import expected_conditions as EC
 from selenium.webdriver.support.ui import WebDriverWait
+
 # Used when polling.
 from webdriver_manager.chrome import ChromeDriverManager
 
@@ -60,7 +64,7 @@
             "download.extensions_to_open": "",
         }
         options.add_experimental_option("prefs", self.PROFILE)
-        #options.headless = True
+        # options.headless = True
         self.driver = webdriver.Chrome(service=s, options=options)
 
         # Log in
@@ -103,7 +107,6 @@
         file_logger.info(
             f"Downloaded file from path {new_file_path} has been uploaded to user."
         )
-<<<<<<< HEAD
         new_file_path = self.rename_past_question_file(chat_id, path, new_file_path)
         file_logger.info("")
         return new_file_path
@@ -111,23 +114,6 @@
     def rename_past_question_file(
         self, chat_id: str, pasco_directory: str, file_path: str
     ):
-=======
-        file_logger.info("")
-        return new_file_path
-
-        # if self.is_new_file(new_file_path):
-        #     logger.info("it is a new file")
-        #     file_logger.info(
-        #         f"Downloaded file from path {new_file_path} has been uploaded to user."
-        #     )
-        #     file_logger.info("")
-        #     new_file_path = self.rename_past_question_file(path, new_file_path)
-        #     return new_file_path
-        # logger.info("It is not a new file.")
-        # return None
-
-    def rename_past_question_file(self, pasco_directory, file_path):
->>>>>>> 62a69741
         """It takes a file path and renames the file to the first 20 characters of the file name.
 
         Args:
@@ -137,13 +123,8 @@
         Returns:
           The new path of the file.
         """
-<<<<<<< HEAD
         # file_name = os.path.basename(file_path)
         new_path = f"{pasco_directory}\\{chat_id}_{generate_6_digits_uuid}.pdf"
-=======
-        file_name = os.path.basename(file_path)
-        new_path = f"{pasco_directory} + \\ + {file_name[:20]}.pdf"
->>>>>>> 62a69741
         os.rename(file_path, new_path)
 
         return new_path
