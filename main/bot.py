"""Main bot file."""
import logging
import logging.config
import os
import re
import traceback
from typing import List, Union

import dotenv
import functions
import telegram.ext
from telegram import InlineKeyboardButton, InlineKeyboardMarkup, Update
from telegram.ext import (
    ApplicationBuilder,
    CallbackQueryHandler,
    ContextTypes,
    MessageHandler,
    filters,
)

# Logging setup
logging.config.fileConfig(
    fname="log.ini",
    disable_existing_loggers=False,
)

logger = logging.getLogger(__name__)

dotenv.load_dotenv()
# PORT = int(os.environ.get("PORT", "8443"))
TOKEN = os.environ["TOKEN"]
DEVELOPER_CHAT_ID = os.environ["DEVELOPER_CHAT_ID"]
function_class = functions.Functions("/pasco")


async def start(update: Update, context: ContextTypes.DEFAULT_TYPE):
    """Start command."""
    await update.message.reply_text(
        f"""
    Hello {update.message.from_user.username}
Welcome to Daquiver's Past Questions bot

Type the name of the past question, select the one you want and it'll be sent to you.
Use this format ( ugbs 104, dcit 103, math 122, ugrc 110 )
Check the /about section for more info.

        """
    )


async def help(update: Update, context: ContextTypes.DEFAULT_TYPE):
    """Help command."""
    await update.message.reply_text(
        """
    The following commands are available:

/donate -> Buy me a drink.
/start -> Welcome Message.
/help -> This Message.
/contact -> My contact details.
/about -> Why did I build this?
    """
    )


async def donate(update: Update, context: ContextTypes.DEFAULT_TYPE):
    """Donate command."""
    await update.message.reply_text(
        "Thanks for buying me coffee. Details below.\nName: Christian Abrokwa\nNumber: 0547642843"
    )


async def contact(update: Update, context: ContextTypes.DEFAULT_TYPE):
    """Contact command."""
    await update.message.reply_text(
        """
        You can contact me via the following:
Gmail: Cabrokwa11@gmail.com

Telegram: @Daquiver

Github: https://github.com/Daquiver1

Twitter: https://www.twitter.com/daquiver1

LinkedIn: https://www.linkedin.com/in/daquiver
        """
    )


async def about(update: Update, context: ContextTypes.DEFAULT_TYPE):
    """About command."""
    await update.message.reply_text(
        """
    Hey I'm Christian, Christian Abrokwa. Nice to meet you.

During the day I'm a software engineer and at nights I'm a superhero. Somewhere in between, I perform my student responsibilities. \nSo why did I build this?

I noticed there was a bottleneck with the current system of getting a past question. It took a student about a week to get access to a past question. So, I built and developed this system which allows University of Ghana students to download past questions under 30 seconds.

It works by scraping the ug past questions site(https://balme.ug.edu.gh/past.exampapers/index.php) and returning files matching the users criteria.

It can only download past questions on the ug site. So if a past question isn't found, it means the University haven't uploaded the past question.

* This bot was built on January 4th, 2022.
        """
    )


async def get_chat_id(
    update: Update, context: ContextTypes.DEFAULT_TYPE
) -> Union[int, str]:
    """
    It returns the chat id of the message that triggered the bot

    Args:
      update (Update): Update
      context (ContextTypes.DEFAULT_TYPE): ContextTypes.DEFAULT_TYPE

    Returns:
      The chat id of the user who sent the message.
    """
    # text message
    if update.message is not None:
        return update.message.chat.id
    # callback message
    elif update.callback_query is not None:
        return update.callback_query.message.chat.id
    return -1


def validate_user_input(past_question_name: str) -> Union[str, None]:
    """
    It takes a string, checks if it's a valid course name and code, and returns the cleaned string if it is. A cleaned string is one which has a space in between the course name and course code. The website's search field won't work if it isn't spaced.

    Args:
      past_question_name (str): str

    Returns:
      a string or None.
    """
    if len(past_question_name.split()) == 1:
        numbers_text_check = re.compile(
            "([a-zA-Z]+)([0-9]+)"
        )  # Check for numbers and text combined(no space)
        result = numbers_text_check.match(past_question_name)
        if result:
            result = result.groups()
        return None
    else:
        result = past_question_name.split()

    course_name = result[0]  # Course name
    course_code = result[-1]  # Course code

    if course_name.isalpha() is False:
        return None

    if len(course_name) != 4:  # Legon course names have 4 characters.
        return None

    if course_code.isnumeric() is False:
        return None

    if len(course_code) != 3:  # Legon course codes have 3 characters.
        return None

    cleaned_user_input = course_name + " " + course_code
    logger.info(
        f"User input has been changed from {past_question_name} to {cleaned_user_input}"
    )

    return cleaned_user_input


async def button(update: Update, context: ContextTypes.DEFAULT_TYPE):
    """
    It takes the user's choice and returns a past question assigned to their choice.

    Args:
      update (Update): Update
      context (ContextTypes.DEFAULT_TYPE): ContextTypes.DEFAULT_TYPE

    Returns:
      The past question file.
    """
    choice = update.callback_query
    await choice.answer()
    if choice.data == "-1":
        await context.bot.send_message(
            chat_id=await get_chat_id(update, context),
            text="You selected all.",
        )
    else:
        await context.bot.send_message(
            chat_id=await get_chat_id(update, context),
            text=f"You selected #{choice.data}",
        )

    past_question_links = function_class.get_links_of_past_question()
    if len(past_question_links) == 0:
        return await error_handler(
            update, context, False, "Failed to extract past question links."
        )

    await context.bot.send_message(
        chat_id=await get_chat_id(update, context), text="Downloading past question..."
    )

    try:
        gen_file_path = function_class.get_past_question(
            past_question_links, choice.data
        )
        if gen_file_path is None:
            return await error_handler(
                update, context, False, "Failed to download file and upload file."
            )

        await context.bot.send_message(
            chat_id=await get_chat_id(update, context),
            text="Uploading past question...",
        )
        for _ in range(len(past_question_links)):
<<<<<<< HEAD

=======
>>>>>>> 62a69741
            await context.bot.sendDocument(
                chat_id=await get_chat_id(update, context),
                document=open(next(gen_file_path), "rb"),
            )
    except Exception:
        return await error_handler(
            update, context, False, "Failed to download past question."
        )


async def handle_message(update: Update, context: ContextTypes.DEFAULT_TYPE):
    """It takes a user's input, searches for the past question, displays the past questions, and then asks the user which past question they want to download.

    Args:
      update (Update): Update
      context (ContextTypes.DEFAULT_TYPE): ContextTypes.DEFAULT_TYPE

    Returns:
      displays a list of buttons which trigger a callback query.
    """
    if function_class.logged_in is False:
        return await error_handler(update, context, False, "Failed to log in.")

    options: List[List] = [[], []]

    await update.message.reply_text(f"You said {update.message.text}.")
    cleaned_user_input = validate_user_input(update.message.text)
    if cleaned_user_input is None:
        return await update.message.reply_text(
            "Please enter a valid past question name (eg. dcit 103, math 122, ugrc 110)."
        )
    await update.message.reply_text(
        f"Searching database for {cleaned_user_input} past questions..."
    )
    logger.info(
        f"{update.message.from_user.username} is searching for {cleaned_user_input}."
    )

    if function_class.search_for_past_question(cleaned_user_input) == 1:
        return await update.message.reply_text(
            f"Error searching for {cleaned_user_input}. Try again."
        )

    past_question_list = function_class.get_list_of_past_question()
    if (
        len(past_question_list) == 0
    ):  # Check if there are past questions available for users text.
        return await update.message.reply_text(
            f"Unfortunately, there are no {cleaned_user_input} past questions."
        )

    await update.message.reply_text(
        f"We found {len(past_question_list)} {cleaned_user_input} past questions."
    )
    result = function_class.past_question_list_to_string(past_question_list)
    await update.message.reply_text(result)  # display available past questions.

    for past_question_index in range(len(past_question_list)):
        if past_question_index < 5:
            options[0].append(
                InlineKeyboardButton(
                    text=str(past_question_index + 1),
                    callback_data=str(past_question_index + 1),
                )
            )
        else:
            options[1].append(
                InlineKeyboardButton(
                    text=str(past_question_index + 1),
                    callback_data=str(past_question_index + 1),
                ),
            )
    options[1].append(InlineKeyboardButton(text="All", callback_data=str(-1)))

    reply_markup = InlineKeyboardMarkup(options)

    await context.bot.send_message(
        chat_id=await get_chat_id(update, context),
        text="Which one do you want to download?",
        reply_markup=reply_markup,
    )


async def error_handler(
    update: Update,
    context: ContextTypes.DEFAULT_TYPE,
    *args,
    automated_caller: bool = True,
    issue: str = "None",
) -> None:
    """Log the error and send a telegram message to notify the developer."""
    if not automated_caller:
        message = (
            f"An exception was raised while handling an update\n"
            f"User's text: {update.message.text}\n"
            f"User's id: {update.message.from_user.id}\n"
            f"User's first_name: {update.message.from_user.first_name}\n"
            f"User's last_name: {update.message.from_user.last_name}\n"
            f"User's username: {update.message.from_user.username}\n"
            f"What's the issue: {issue}\n"
            f"Automated message?: {automated_caller}\n"
            f"Traceback: {traceback.format_exc()}"
        )
        logger.exception("Exception while handling an update.")
        await context.bot.send_message(
            chat_id=await get_chat_id(update, context),
            text="Unexpected error occurred. Try again. If error persists contact @Daquiver.",
        )
    else:
        message = (
            f"Automated message?: {automated_caller}\n"
            f"Traceback: {traceback.format_exc()}"
        )
        logger.error("A logical error occurred:", issue)
        await context.bot.send_message(
            chat_id=await get_chat_id(update, context),
            text="Unexpected error. Try again. If error persists contact @Daquiver.",
        )

    await context.bot.send_message(chat_id=DEVELOPER_CHAT_ID, text=message)


def main():
    """Start bot."""
    app = ApplicationBuilder().token(TOKEN).build()
    app.add_handler(telegram.ext.CommandHandler("start", start))
    app.add_handler(telegram.ext.CommandHandler("help", help))
    app.add_handler(telegram.ext.CommandHandler("about", about))
    app.add_handler(telegram.ext.CommandHandler("donate", donate))
    app.add_handler(CallbackQueryHandler(button))
    app.add_handler(telegram.ext.CommandHandler("contact", contact))
    app.add_handler(MessageHandler(filters.TEXT & (~filters.COMMAND), handle_message))

    app.add_error_handler(error_handler)

    # for polling
    app.run_polling()

    # updater.start_webhook(
    #     listen="0.0.0.0",
    #     port=PORT,
    #     url_path=TOKEN,
    #     webhook_url="https://past-questions-bot.herokuapp.com/" + TOKEN,
    # )


if __name__ == "__main__":
    main()<|MERGE_RESOLUTION|>--- conflicted
+++ resolved
@@ -196,6 +196,16 @@
             chat_id=await get_chat_id(update, context),
             text=f"You selected #{choice.data}",
         )
+    if choice.data == "-1":
+        await context.bot.send_message(
+            chat_id=await get_chat_id(update, context),
+            text="You selected all.",
+        )
+    else:
+        await context.bot.send_message(
+            chat_id=await get_chat_id(update, context),
+            text=f"You selected #{choice.data}",
+        )
 
     past_question_links = function_class.get_links_of_past_question()
     if len(past_question_links) == 0:
@@ -212,6 +222,10 @@
             past_question_links, choice.data
         )
         if gen_file_path is None:
+        gen_file_path = function_class.get_past_question(
+            past_question_links, choice.data
+        )
+        if gen_file_path is None:
             return await error_handler(
                 update, context, False, "Failed to download file and upload file."
             )
@@ -221,10 +235,6 @@
             text="Uploading past question...",
         )
         for _ in range(len(past_question_links)):
-<<<<<<< HEAD
-
-=======
->>>>>>> 62a69741
             await context.bot.sendDocument(
                 chat_id=await get_chat_id(update, context),
                 document=open(next(gen_file_path), "rb"),
